/*
Copyright 2019 Gravitational, Inc.

Licensed under the Apache License, Version 2.0 (the "License");
you may not use this file except in compliance with the License.
You may obtain a copy of the License at

    http://www.apache.org/licenses/LICENSE-2.0

Unless required by applicable law or agreed to in writing, software
distributed under the License is distributed on an "AS IS" BASIS,
WITHOUT WARRANTIES OR CONDITIONS OF ANY KIND, either express or implied.
See the License for the specific language governing permissions and
limitations under the License.
*/

import $ from 'jQuery';
import React from 'react'
import { Router } from 'react-router';
import { createMemoryHistory } from 'history';
import { storiesOf } from '@storybook/react'
import { withInfo } from '@storybook/addon-info'
import { TopBar } from './TopBar'
import * as Icons from 'shared/components/Icon';
import { StatusEnum } from 'app/services/clusters';

storiesOf('Gravity/TopBar', module)
  .addDecorator(withInfo)
  .add('Healthy', () => {
    const newProps = {
      ...props,
      info: {
        ...props.info,
        status: StatusEnum.READY
      }
    }
    return (
      <Router history={inMemoryHistory}>
        <TopBar {...newProps}/>
      </Router>
    )}
  )
  .add('In Progress', () => {
    const newProps = {
      ...props,
      info: {
        ...props.info,
        status: StatusEnum.PROCESSING
      }
    }
    return (
      <Router history={inMemoryHistory}>
        <TopBar {...newProps}/>
      </Router>
    )
  })
  .add('With Issues', () => {
    const newProps = {
      ...props,
      info: {
        ...props.info,
        status: StatusEnum.ERROR
      }
    }

    return (
      <Router history={inMemoryHistory}>
        <TopBar {...newProps}/>
      </Router>
    )
  }
);

const props = {
  user: {
    userId: 'john@example.com'
  },
<<<<<<< HEAD
  navStore: {
    siteNav: [],
    topNav: []
  },
=======
  navItems: [],
>>>>>>> a6be1f8f
  info: {
    status: {},
    publicUrls: ['http://localhost/'],
    internalUrls: [],
    commands: {}
  },
  onRefresh: () => $.Deferred().resolve(),
  menu: [{
    Icon: Icons.User,
    title: 'Menu Item',
    to: 'xxx'
  }]
}

const inMemoryHistory = createMemoryHistory({ });<|MERGE_RESOLUTION|>--- conflicted
+++ resolved
@@ -75,14 +75,11 @@
   user: {
     userId: 'john@example.com'
   },
-<<<<<<< HEAD
   navStore: {
     siteNav: [],
     topNav: []
   },
-=======
   navItems: [],
->>>>>>> a6be1f8f
   info: {
     status: {},
     publicUrls: ['http://localhost/'],
